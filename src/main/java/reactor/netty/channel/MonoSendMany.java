/*
 * Copyright (c) 2011-2019 Pivotal Software Inc, All Rights Reserved.
 *
 * Licensed under the Apache License, Version 2.0 (the "License");
 * you may not use this file except in compliance with the License.
 * You may obtain a copy of the License at
 *
 *       https://www.apache.org/licenses/LICENSE-2.0
 *
 * Unless required by applicable law or agreed to in writing, software
 * distributed under the License is distributed on an "AS IS" BASIS,
 * WITHOUT WARRANTIES OR CONDITIONS OF ANY KIND, either express or implied.
 * See the License for the specific language governing permissions and
 * limitations under the License.
 */

package reactor.netty.channel;

import java.nio.channels.ClosedChannelException;
import java.util.Objects;
import java.util.Queue;
import java.util.concurrent.TimeUnit;
import java.util.concurrent.atomic.AtomicIntegerFieldUpdater;
import java.util.concurrent.atomic.AtomicReferenceFieldUpdater;
import java.util.function.Consumer;
import java.util.function.Function;
import java.util.function.Predicate;
import java.util.function.ToIntFunction;

import io.netty.buffer.ByteBuf;
import io.netty.buffer.ByteBufHolder;
import io.netty.channel.Channel;
import io.netty.channel.ChannelFuture;
import io.netty.channel.ChannelFutureListener;
import io.netty.channel.ChannelHandlerContext;
import io.netty.channel.ChannelPromise;
import io.netty.channel.DefaultChannelPromise;
import io.netty.channel.EventLoop;
import io.netty.util.ReferenceCountUtil;
import io.netty.util.concurrent.Future;
import io.netty.util.concurrent.GenericFutureListener;
import org.reactivestreams.Publisher;
import org.reactivestreams.Subscription;
import reactor.core.CoreSubscriber;
import reactor.core.Exceptions;
import reactor.core.Fuseable;
import reactor.core.Scannable;
import reactor.core.publisher.Operators;
import reactor.netty.ReactorNetty;
import reactor.util.annotation.Nullable;
import reactor.util.concurrent.Queues;
import reactor.util.context.Context;

final class MonoSendMany<I, O> extends MonoSend<I, O> implements Scannable {

	static MonoSendMany<ByteBuf, ByteBuf> byteBufSource(Publisher<? extends ByteBuf> source,
			Channel channel,
			Predicate<ByteBuf> predicate) {
		return new MonoSendMany<>(source, channel, predicate, TRANSFORMATION_FUNCTION_BB, CONSUMER_BB_NOCHECK_CLEANUP, SIZE_OF_BB);
	}

	static MonoSendMany<?, ?> objectSource(Publisher<?> source, Channel channel, Predicate<Object> predicate) {
		return new MonoSendMany<>(source, channel, predicate, TRANSFORMATION_FUNCTION, CONSUMER_NOCHECK_CLEANUP, SIZE_OF);
	}

	final Publisher<? extends I> source;
	final Predicate<I> predicate;

	MonoSendMany(Publisher<? extends I> source,
			Channel channel,
			Predicate<I> predicate,
			Function<? super I, ? extends O> transformer,
			Consumer<? super I> sourceCleanup,
			ToIntFunction<O> sizeOf) {
		super(channel, transformer, sourceCleanup, sizeOf);
		this.source = Objects.requireNonNull(source, "source publisher cannot be null");
		this.predicate = Objects.requireNonNull(predicate, "predicate cannot be null");
	}

	@Override
	public void subscribe(CoreSubscriber<? super Void> destination) {
		source.subscribe(new SendManyInner<>(this, destination));
	}

	@Override
	@Nullable
	@SuppressWarnings("rawtypes")
	public Object scanUnsafe(Attr key) {
		if (key == Attr.PREFETCH) return MAX_SIZE;
		if (key == Attr.PARENT) return source;
		return null;
	}

	static final class SendManyInner<I, O> implements CoreSubscriber<I>, Subscription, Fuseable,
	                                                  ChannelFutureListener, Runnable, Scannable, ChannelPromise {

		final ChannelHandlerContext        ctx;
		final EventLoop                    eventLoop;
		final MonoSendMany<I, O>           parent;
		final CoreSubscriber<? super Void> actual;
		final Runnable                     asyncFlush;


		@SuppressWarnings("unused")
		volatile Subscription s;

		@SuppressWarnings("unused")
		volatile int          wip;

		Queue<I> queue;
		int      pending;
		int      requested;
		int      sourceMode;
		boolean  needFlush;
		Throwable terminalSignal;

		int nextRequest;

		SendManyInner(MonoSendMany<I, O> parent, CoreSubscriber<? super Void> actual) {
			this.parent = parent;
			this.actual = actual;
			this.requested = MAX_SIZE;
			this.ctx = parent.ctx;
			this.eventLoop = ctx.channel().eventLoop();

			this.asyncFlush = new AsyncFlush();

			//TODO should also cleanup on complete operation (ChannelOperation.OnTerminate) ?
			ctx.channel()
			   .closeFuture()
			   .addListener(this);
		}

		@Override
		public Context currentContext() {
			return actual.currentContext();
		}

		@Override
		public void cancel() {
			if (!Operators.terminate(SUBSCRIPTION, this)) {
				return;
			}
			if (WIP.getAndIncrement(this) == 0) {
				onInterruptionCleanup();
			}
		}

		@Override
		public void onComplete() {
			if (terminalSignal != null) {
				return;
			}
			terminalSignal = Completion.INSTANCE;
			trySchedule(null);
		}

		@Override
		public void onError(Throwable t) {
			if (terminalSignal != null) {
				Operators.onErrorDropped(t, actual.currentContext());
				return;
			}

			if (t instanceof ClosedChannelException) {
				t = ReactorNetty.wrapException(t);
			}

			terminalSignal = t;
			trySchedule(null);
		}

		@Override
		public void onNext(I t) {
			if (sourceMode == ASYNC) {
				trySchedule(null);
				return;
			}

			if (terminalSignal != null) {
				parent.sourceCleanup.accept(t);
				Operators.onDiscard(t, actual.currentContext());
				return;
			}

//			ReferenceCountUtil.touch(t);
			//FIXME check cancel race
			if (!queue.offer(t)) {
				onError(Operators.onOperatorError(s,
						Exceptions.failWithOverflow(Exceptions.BACKPRESSURE_ERROR_QUEUE_FULL),
						t,
						actual.currentContext()));
				return;
			}
			trySchedule(t);
		}

		@Override
		public void onSubscribe(Subscription s) {
			if (Operators.setOnce(SUBSCRIPTION, this, s)) {
				if (s instanceof QueueSubscription) {
					@SuppressWarnings("unchecked") QueueSubscription<I> f =
							(QueueSubscription<I>) s;

					int m = f.requestFusion(Fuseable.ANY/* | Fuseable.THREAD_BARRIER*/);

					if (m == Fuseable.SYNC) {
						sourceMode = Fuseable.SYNC;
						queue = f;
						terminalSignal = Completion.INSTANCE;
						actual.onSubscribe(this);
						trySchedule(null);
						return;
					}
					if (m == Fuseable.ASYNC) {
						sourceMode = Fuseable.ASYNC;
						queue = f;
						actual.onSubscribe(this);
						s.request(MAX_SIZE);
						return;
					}
				}

				queue = Queues.<I>get(MAX_SIZE).get();
				actual.onSubscribe(this);
				s.request(MAX_SIZE);
			}
			else {
				queue = Queues.<I>empty().get();
			}
		}

		@Override
		public void request(long n) {
			//ignore since downstream has no demand
		}

		@Override
		public void operationComplete(ChannelFuture future) {
			if (Operators.terminate(SUBSCRIPTION, this)) {
				if (WIP.getAndIncrement(this) == 0) {
					onInterruptionCleanup();
				}
				//actual.onError(new AbortedException("Closed channel ["+ctx.channel().id().asShortText()+"] while sending operation active"));
				actual.onComplete();
			}
		}

		@Override
		@SuppressWarnings("FutureReturnValueIgnored")
		public void run() {
			Queue<I> queue = this.queue;
			try {
				int missed = 1;
				for (; ; ) {
					int r = requested;

					while (Integer.MAX_VALUE == r || r-- > 0) {
						I sourceMessage = queue.poll();

						if (sourceMessage == null) {
							break;
						}

						if (s == Operators.cancelledSubscription()) {
							parent.sourceCleanup.accept(sourceMessage);
							Operators.onDiscard(sourceMessage, actual.currentContext());
							onInterruptionCleanup();
							return;
						}

						O encodedMessage = parent.transformer.apply(sourceMessage);
						if (encodedMessage == null) {
							if (parent.predicate.test(sourceMessage)) {
								nextRequest++;
								needFlush = false;
								ctx.flush();
							}
							continue;
						}

						int readableBytes = parent.sizeOf.applyAsInt(encodedMessage);


						if (readableBytes == 0 && !(encodedMessage instanceof ByteBufHolder)) {
<<<<<<< HEAD
							nextRequest++;
=======
							ReferenceCountUtil.release(encodedMessage);
							r++;
>>>>>>> f2dee03b
							continue;
						}
						pending++;
						//"FutureReturnValueIgnored" this is deliberate
						ctx.write(encodedMessage, this);

						if (parent.predicate.test(sourceMessage) || !ctx.channel().isWritable() || readableBytes > ctx.channel().bytesBeforeUnwritable()) {
							needFlush = false;
							ctx.flush();
						}
						else {
							needFlush = true;
						}
					}

					if (needFlush && pending != 0) {
						needFlush = false;
						eventLoop.execute(asyncFlush);
					}

					if (Operators.cancelledSubscription() == s) {
						onInterruptionCleanup();
						return;
					}

					if (checkTerminated() && queue.isEmpty()) {
						ctx.channel()
						   .closeFuture()
						   .removeListener(this);

						Throwable t = terminalSignal;
						if (t == Completion.INSTANCE) {
							actual.onComplete();
						}
						else {
							actual.onError(t);
						}
						return;
					}

					int nextRequest = this.nextRequest;
					if (terminalSignal == null && nextRequest != 0) {
						this.nextRequest = 0;
						s.request(nextRequest);
					}

					missed = WIP.addAndGet(this, -missed);
					if (missed == 0) {
						break;
					}
				}
			}
			catch (Throwable t) {
				onInterruptionCleanup();
				if (Operators.terminate(SUBSCRIPTION, this) ) {
					actual.onError(t);
				}
				else {
					Operators.onErrorDropped(t, actual.currentContext());
				}
			}
		}

		void onInterruptionCleanup() {
			ctx.channel()
			   .closeFuture()
			   .removeListener(this);

			Queue<I> queue = this.queue;
			if (queue == null) {
				return;
			}
			Context context = null;
			while (!queue.isEmpty()) {
				I sourceMessage = queue.poll();
				if (sourceMessage != null) {
					parent.sourceCleanup.accept(sourceMessage);
					if (context == null) {
						context = actual.currentContext();
					}
					Operators.onDiscard(sourceMessage, context);
				}
			}
		}

		boolean checkTerminated() {
			return pending == 0 && terminalSignal != null;
		}

		void trySchedule(@Nullable Object data) {
			if (WIP.getAndIncrement(this) == 0) {
				try {
					if (eventLoop.inEventLoop()) {
						run();
						return;
					}
					eventLoop.execute(this);
				}
				catch (Throwable t) {
					if(Operators.terminate(SUBSCRIPTION, this)) {
						onInterruptionCleanup();
						actual.onError(Operators.onRejectedExecution(t, null, null, data, actual.currentContext()));
					}
				}
			}
		}

		@Override
		@SuppressWarnings("rawtypes")
		public Object scanUnsafe(Attr key) {
			if (key == Attr.PARENT) return s;
			if (key == Attr.ACTUAL) return actual;
			if (key == Attr.REQUESTED_FROM_DOWNSTREAM) return requested;
			if (key == Attr.CANCELLED) return Operators.cancelledSubscription() == s;
			if (key == Attr.TERMINATED) return terminalSignal != null;
			if (key == Attr.BUFFERED) return queue != null ? queue.size() : 0;
			if (key == Attr.ERROR) return !hasOnComplete() ? terminalSignal : null;
			if (key == Attr.PREFETCH) return MAX_SIZE;
			return null;
		}

		@Override
		public Channel channel() {
			return ctx.channel();
		}

		@Override
		public ChannelPromise setSuccess(Void result) {
			trySuccess(null);
			return this;
		}

		@Override
		public ChannelPromise setSuccess() {
			trySuccess(null);
			return this;
		}

		@Override
		public boolean trySuccess() {
			trySuccess(null);
			return true;
		}

		@Override
		public ChannelPromise setFailure(Throwable cause) {
			if (tryFailure(cause)) {
				return this;
			}
			Operators.onErrorDropped(cause, actual.currentContext());
			return this;
		}

		@Override
		public ChannelPromise addListener(GenericFutureListener<? extends Future<? super Void>> listener) {
			throw new UnsupportedOperationException();
		}

		@SuppressWarnings("unchecked")
		@Override
		public ChannelPromise addListeners(GenericFutureListener<? extends Future<? super Void>>... listeners) {
			throw new UnsupportedOperationException();
		}

		@Override
		public ChannelPromise removeListener(GenericFutureListener<? extends Future<? super Void>> listener) {
			return this;
		}

		@SuppressWarnings("unchecked")
		@Override
		public ChannelPromise removeListeners(GenericFutureListener<? extends Future<? super Void>>... listeners) {
			return this;
		}

		@Override
		public ChannelPromise sync() {
			throw new UnsupportedOperationException();
		}

		@Override
		public ChannelPromise syncUninterruptibly() {
			throw new UnsupportedOperationException();
		}

		@Override
		public ChannelPromise await()  {
			throw new UnsupportedOperationException();
		}

		@Override
		public ChannelPromise awaitUninterruptibly() {
			throw new UnsupportedOperationException();
		}

		@Override
		public ChannelPromise unvoid() {
			return new DefaultChannelPromise(ctx.channel()) {
				@Override
				public ChannelPromise setSuccess(Void result) {
					super.trySuccess(null);
					SendManyInner.this.trySuccess(null);
					return this;
				}

				@Override
				public boolean trySuccess(Void result) {
					super.trySuccess(null);
					return SendManyInner.this.trySuccess(null);
				}

				@Override
				public ChannelPromise setFailure(Throwable cause) {
					super.tryFailure(cause);
					SendManyInner.this.tryFailure(cause);
					return this;
				}

				@Override
				public boolean tryFailure(Throwable cause) {
					super.tryFailure(cause);
					return SendManyInner.this.tryFailure(cause);
				}
			};
		}

		@Override
		public boolean isVoid() {
			return false;
		}

		@Override
		public boolean trySuccess(Void result) {
			requested--;
			pending--;

			if (checkTerminated()) {
				trySchedule(null);
				return true;
			}

			if (requested <= REFILL_SIZE) {
				int u = MAX_SIZE - requested;
				requested += u;
				nextRequest += u;
				trySchedule(null);
			}
			return true;
		}

		@Override
		public boolean tryFailure(Throwable cause) {
			if (Operators.terminate(SUBSCRIPTION, this)) {
				if (WIP.getAndIncrement(this) == 0) {
					onInterruptionCleanup();
				}
				actual.onError(cause);
			}
			return true;
		}

		@Override
		public boolean setUncancellable() {
			return true;
		}

		@Override
		public boolean isSuccess() {
			return hasOnComplete() && queue.isEmpty();
		}

		@Override
		public boolean isCancellable() {
			return false;
		}

		@Override
		@Nullable
		public Throwable cause() {
			return null;
		}

		@Override
		public boolean await(long timeout, TimeUnit unit) {
			return false;
		}

		@Override
		public boolean await(long timeoutMillis) {
			throw new UnsupportedOperationException();
		}

		@Override
		public boolean awaitUninterruptibly(long timeout, TimeUnit unit) {
			throw new UnsupportedOperationException();
		}

		@Override
		public boolean awaitUninterruptibly(long timeoutMillis) {
			throw new UnsupportedOperationException();
		}

		@Override
		public Void getNow() {
			throw new UnsupportedOperationException();
		}

		@Override
		public boolean cancel(boolean mayInterruptIfRunning) {
			return false;
		}

		@Override
		public boolean isCancelled() {
			return false;
		}

		@Override
		public boolean isDone() {
			return false;
		}

		@Override
		public Void get() {
			throw new UnsupportedOperationException();
		}

		@Override
		public Void get(long timeout, TimeUnit unit) {
			throw new UnsupportedOperationException();
		}

		@SuppressWarnings("rawtypes")
		static final AtomicIntegerFieldUpdater<SendManyInner>                 WIP          =
				AtomicIntegerFieldUpdater.newUpdater(SendManyInner.class, "wip");
		@SuppressWarnings("rawtypes")
		static final AtomicReferenceFieldUpdater<SendManyInner, Subscription> SUBSCRIPTION =
				AtomicReferenceFieldUpdater.newUpdater(SendManyInner.class, Subscription.class, "s");

		final class AsyncFlush implements Runnable {
			@Override
			public void run() {
				if (pending != 0) {
					ctx.flush();
				}
			}
		}

		boolean hasOnComplete(){
			return terminalSignal == Completion.INSTANCE;
		}
	}

	static final class Completion extends Exception {

		static final Completion INSTANCE = new Completion();

		@Override
		public synchronized Throwable fillInStackTrace() {
			return this;
		}
	}
}<|MERGE_RESOLUTION|>--- conflicted
+++ resolved
@@ -283,12 +283,8 @@
 
 
 						if (readableBytes == 0 && !(encodedMessage instanceof ByteBufHolder)) {
-<<<<<<< HEAD
+							ReferenceCountUtil.release(encodedMessage);
 							nextRequest++;
-=======
-							ReferenceCountUtil.release(encodedMessage);
-							r++;
->>>>>>> f2dee03b
 							continue;
 						}
 						pending++;
