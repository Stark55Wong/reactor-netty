/*
 * Copyright (c) 2011-Present Pivotal Software Inc, All Rights Reserved.
 *
 * Licensed under the Apache License, Version 2.0 (the "License");
 * you may not use this file except in compliance with the License.
 * You may obtain a copy of the License at
 *
 *       https://www.apache.org/licenses/LICENSE-2.0
 *
 * Unless required by applicable law or agreed to in writing, software
 * distributed under the License is distributed on an "AS IS" BASIS,
 * WITHOUT WARRANTIES OR CONDITIONS OF ANY KIND, either express or implied.
 * See the License for the specific language governing permissions and
 * limitations under the License.
 */
package reactor.netty.resources;

import io.micrometer.core.instrument.Gauge;
import reactor.pool.InstrumentedPool;

import static reactor.netty.Metrics.ACTIVE_CONNECTIONS;
import static reactor.netty.Metrics.CONNECTION_PROVIDER_PREFIX;
import static reactor.netty.Metrics.ID;
import static reactor.netty.Metrics.IDLE_CONNECTIONS;
import static reactor.netty.Metrics.PENDING_CONNECTIONS;
import static reactor.netty.Metrics.NAME;
import static reactor.netty.Metrics.REGISTRY;
import static reactor.netty.Metrics.REMOTE_ADDRESS;
import static reactor.netty.Metrics.TOTAL_CONNECTIONS;

/**
 * @author Violeta Georgieva
 * @since 0.9
 */
final class PooledConnectionProviderMetrics {

	static void registerMetrics(String poolName, String id, String remoteAddress,
			InstrumentedPool.PoolMetrics metrics) {
<<<<<<< HEAD
		String[] tags = new String[] {ID, id, REMOTE_ADDRESS, remoteAddress, POOL_NAME, poolName};
		Gauge.builder(CONNECTION_PROVIDER_PREFIX + TOTAL_CONNECTIONS, metrics, InstrumentedPool.PoolMetrics::allocatedSize)
=======
		// This is for backwards compatibility and will be removed in the next versions
		String[] tags = new String[] {ID, id, REMOTE_ADDRESS, remoteAddress};
		registerMetricsInternal(CONNECTION_PROVIDER_PREFIX + "." + poolName, metrics, tags);

		tags = new String[] {ID, id, REMOTE_ADDRESS, remoteAddress, NAME, poolName};
		registerMetricsInternal(CONNECTION_PROVIDER_PREFIX, metrics, tags);
	}

	private static void registerMetricsInternal(String name, InstrumentedPool.PoolMetrics metrics, String... tags) {
		Gauge.builder(name + TOTAL_CONNECTIONS, metrics, InstrumentedPool.PoolMetrics::allocatedSize)
>>>>>>> e2121c31
		     .description("The number of all connections, active or idle.")
		     .tags(tags)
		     .register(REGISTRY);

		Gauge.builder(CONNECTION_PROVIDER_PREFIX + ACTIVE_CONNECTIONS, metrics, InstrumentedPool.PoolMetrics::acquiredSize)
		     .description("The number of the connections that have been successfully acquired and are in active use")
		     .tags(tags)
		     .register(REGISTRY);

		Gauge.builder(CONNECTION_PROVIDER_PREFIX + IDLE_CONNECTIONS, metrics, InstrumentedPool.PoolMetrics::idleSize)
		     .description("The number of the idle connections")
		     .tags(tags)
		     .register(REGISTRY);

		Gauge.builder(CONNECTION_PROVIDER_PREFIX + PENDING_CONNECTIONS, metrics, InstrumentedPool.PoolMetrics::pendingAcquireSize)
		     .description("The number of the request, that are pending acquire a connection")
		     .tags(tags)
		     .register(REGISTRY);
	}
}<|MERGE_RESOLUTION|>--- conflicted
+++ resolved
@@ -36,21 +36,8 @@
 
 	static void registerMetrics(String poolName, String id, String remoteAddress,
 			InstrumentedPool.PoolMetrics metrics) {
-<<<<<<< HEAD
-		String[] tags = new String[] {ID, id, REMOTE_ADDRESS, remoteAddress, POOL_NAME, poolName};
+		String[] tags = new String[] {ID, id, REMOTE_ADDRESS, remoteAddress, NAME, poolName};
 		Gauge.builder(CONNECTION_PROVIDER_PREFIX + TOTAL_CONNECTIONS, metrics, InstrumentedPool.PoolMetrics::allocatedSize)
-=======
-		// This is for backwards compatibility and will be removed in the next versions
-		String[] tags = new String[] {ID, id, REMOTE_ADDRESS, remoteAddress};
-		registerMetricsInternal(CONNECTION_PROVIDER_PREFIX + "." + poolName, metrics, tags);
-
-		tags = new String[] {ID, id, REMOTE_ADDRESS, remoteAddress, NAME, poolName};
-		registerMetricsInternal(CONNECTION_PROVIDER_PREFIX, metrics, tags);
-	}
-
-	private static void registerMetricsInternal(String name, InstrumentedPool.PoolMetrics metrics, String... tags) {
-		Gauge.builder(name + TOTAL_CONNECTIONS, metrics, InstrumentedPool.PoolMetrics::allocatedSize)
->>>>>>> e2121c31
 		     .description("The number of all connections, active or idle.")
 		     .tags(tags)
 		     .register(REGISTRY);
