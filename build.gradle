/*
 * Copyright (c) 2011-2019 Pivotal Software Inc, All Rights Reserved.
 *
 * Licensed under the Apache License, Version 2.0 (the "License");
 * you may not use this file except in compliance with the License.
 * You may obtain a copy of the License at
 *
 *       https://www.apache.org/licenses/LICENSE-2.0
 *
 * Unless required by applicable law or agreed to in writing, software
 * distributed under the License is distributed on an "AS IS" BASIS,
 * WITHOUT WARRANTIES OR CONDITIONS OF ANY KIND, either express or implied.
 * See the License for the specific language governing permissions and
 * limitations under the License.
 */
import org.gradle.api.internal.plugins.osgi.OsgiHelper

buildscript {
  repositories {
	maven { url "https://repo.spring.io/plugins-release" }
  }
  dependencies {
	classpath 'org.springframework.build.gradle:propdeps-plugin:0.0.7',
			'io.spring.gradle:spring-io-plugin:0.0.4.RELEASE',
			'com.google.gradle:osdetector-gradle-plugin:1.4.0'
  }
}

plugins {
  id "com.github.hierynomus.license" version "0.14.0"
  id 'org.asciidoctor.convert' version '1.5.11'
}

description = 'Reactive Streams Netty driver'

ext {
  if (project.hasProperty('versionBranch') && version.toString().endsWith(".BUILD-SNAPSHOT")) {
	versionBranch = versionBranch.replaceAll("\"", "").trim()
	if (!versionBranch.isEmpty()) {
	  realVersion = version.toString().replace("BUILD-SNAPSHOT", versionBranch + ".BUILD-SNAPSHOT")
	  project.version = realVersion
	  println "Building special snapshot ${project.version}"
	  println "OSGI version would be: ${new OsgiHelper().getVersion(project.version.toString())}"
	}
  }

  gradleScriptDir = "${rootProject.projectDir}/gradle"

<<<<<<< HEAD
  reactorCoreVersion = "3.3.0.M1"
=======
  reactorCoreVersion = "3.2.10.BUILD-SNAPSHOT"
>>>>>>> ad7e545d

  // Logging
  slf4jVersion = '1.7.12'
  logbackVersion = '1.1.2'
  testAddonVersion = reactorCoreVersion
  assertJVersion = '3.6.1'

  // Libraries
  nettyVersion = '4.1.36.Final'
  jacksonDatabindVersion = '2.5.1'

  // Testing
  mockitoVersion = '1.10.19'
  hoverflyJavaVersion = '0.11.1'

  javadocLinks = ["https://docs.oracle.com/javase/7/docs/api/",
				  "https://docs.oracle.com/javaee/6/api/",
				  "https://fasterxml.github.io/jackson-databind/javadoc/2.5/",
				  "https://www.reactive-streams.org/reactive-streams-1.0.2-javadoc/",
				  "https://projectreactor.io/docs/core/release/api/",
				  "https://netty.io/4.1/api/",
				  "https://projectreactor.io/docs/netty/release/api/",] as String[]
}


configure(rootProject) { project ->
  group = 'io.projectreactor.netty'

  apply plugin: 'java'
  apply plugin: 'jacoco'
  apply from: "$gradleScriptDir/setup.gradle"
  apply plugin: 'propdeps'
  apply plugin: 'osgi'
  apply from: "${gradleScriptDir}/ide.gradle"
  apply from: "${gradleScriptDir}/errorprone.gradle"
  apply plugin: 'com.google.osdetector'

  jacoco {
	toolVersion = '0.7.7.201606060606'
  }

  jacocoTestReport {
	reports {
	  xml.enabled = true
	  html.enabled = true
	}
  }

  ext.bundleImportPackages = [ '!javax.annotation',
							   'io.netty.channel.kqueue;resolution:=optional;version="[4.1,5)"',
							   '*']

  [compileJava, compileTestJava]*.options*.compilerArgs = ["-Xlint:varargs",
														   "-Xlint:cast",
														   "-Xlint:classfile",
														   "-Xlint:dep-ann",
														   "-Xlint:divzero",
														   "-Xlint:empty",
														   "-Xlint:finally",
														   "-Xlint:overrides",
														   "-Xlint:path",
														   "-Xlint:processing",
														   "-Xlint:static",
														   "-Xlint:try",
														   "-Xlint:deprecation",
														   "-Xlint:unchecked",
														   "-Xlint:-serial",      // intentionally disabled
														   "-Xlint:-options",     // intentionally disabled
														   "-Xlint:-fallthrough", // intentionally disabled
														   "-Xlint:rawtypes"
  ]

  compileJava {
	sourceCompatibility = 1.8
	targetCompatibility = 1.8
  }

  compileTestJava {
	sourceCompatibility = 1.8
	targetCompatibility = 1.8
  }

  if (JavaVersion.current().isJava8Compatible()) {
	compileTestJava.options.compilerArgs += "-parameters"
	tasks.withType(Javadoc) {
	  options.addStringOption('Xdoclint:none', '-quiet')
	  options.addStringOption('encoding', 'UTF-8')
	}
  }

  [compileJava, compileTestJava]*.options*.encoding = 'UTF-8'
  sourceSets.test.resources.srcDirs = ["src/test/resources", "src/test/java"]

  configurations.all {
	exclude group: 'commons-logging', module: 'commons-logging'
  }

  project.tasks.withType(Test).all {
	// run tests with IPv4 only when IPv6 is available
	if (project.hasProperty('preferIPv4Stack')) {
		systemProperty("java.net.preferIPv4Stack", "true")
	}
	// run tests with preferring IPv6 addresses
	if (project.hasProperty('preferIPv6Addresses')) {
		systemProperty("java.net.preferIPv6Addresses", "true")
	}
	systemProperty("java.awt.headless", "true")
	systemProperty("reactor.trace.cancel", "true")
	systemProperty("reactor.trace.nocapacity", "true")
	systemProperty("testGroups", project.properties.get("testGroups"))
	systemProperty("io.netty.leakDetection.level", "paranoid")
	scanForTestClasses = false
	include '**/*Tests.*'
	include '**/*Test.*'
	include '**/*Spec.*'
	exclude '**/*Abstract*.*'
  }

  test {
	testLogging {
	  events  "passed", "failed"
	  showExceptions true
	  exceptionFormat "full"
	  maxGranularity 3
	}

	onOutput { descriptor, event ->
	  if (event.message.contains("ResourceLeakDetector")) {
		logger.error("ERROR: Test: " + descriptor + " produced resource leak: " + event.message )
	  }
	}
  }

  repositories {
	mavenCentral()
	if (version.endsWith('BUILD-SNAPSHOT') || project.hasProperty('platformVersion')) {
	  if (System.getenv ()["bamboo_buildNumber"] == null) {
		mavenLocal()
	  } else {
		println 'Bamboo CI detected, avoiding use of mavenLocal()'
	  }
	  maven { url 'https://repo.spring.io/libs-snapshot' }
	}
	maven { url 'https://repo.spring.io/libs-milestone' }
	maven { url 'https://repo.spring.io/libs-release' }
	maven { url "https://oss.sonatype.org/content/repositories/releases/" }
	jcenter()
  }

	def os_suffix = ""
	if (osdetector.classifier in ["linux-x86_64"] || ["osx-x86_64"] || ["windows-x86_64"]) {
		os_suffix = ":" + osdetector.classifier
	}

	// dependencies that are common across all java projects
  dependencies {
	// JSR-305 annotations
	compileOnly "com.google.code.findbugs:jsr305:3.0.2"

	compile "io.netty:netty-handler-proxy:${nettyVersion}"
	compile "io.netty:netty-codec-http2:${nettyVersion}"
	optional "io.netty:netty-codec-haproxy:${nettyVersion}"

	// Logging
	optional "org.slf4j:slf4j-api:$slf4jVersion"

	compile "io.projectreactor:reactor-core:$reactorCoreVersion"

	compile "io.netty:netty-handler:${nettyVersion}"
	compile "io.netty:netty-codec-http:${nettyVersion}"
	compile "io.netty:netty-transport-native-epoll:${nettyVersion}:linux-x86_64"
	optional "io.netty:netty-transport-native-kqueue:${nettyVersion}"

	// Testing
	testCompile "com.fasterxml.jackson.core:jackson-databind:$jacksonDatabindVersion"
	testCompile "io.projectreactor:reactor-test:$testAddonVersion"
	testCompile "org.hamcrest:hamcrest-library:1.3"
	testCompile "org.assertj:assertj-core:$assertJVersion"
	testCompile "io.specto:hoverfly-java:${hoverflyJavaVersion}"

	testRuntime "org.slf4j:jcl-over-slf4j:$slf4jVersion"

	testRuntime "ch.qos.logback:logback-classic:$logbackVersion"

	// Needed for HTTP/2 testing
	testRuntime "io.netty:netty-tcnative-boringssl-static:2.0.25.Final" + os_suffix
  }


  if (project.hasProperty('platformVersion')) {
	apply plugin: 'spring-io'

	repositories {
	  maven { url 'https://repo.spring.io/libs-snapshot' }
	}

	dependencyManagement {
	  springIoTestRuntime {
		imports {
		  mavenBom "io.spring.platform:platform-bom:$platformVersion"
		}
	  }
	}
  }


  jar {
	manifest {
	  instruction 'Import-Package', bundleImportPackages.join(',')
	  attributes("Created-By": "${System.getProperty("java.version")} (${System.getProperty("java.specification.vendor")})",
			  "Implementation-Title": project.name,
			  "Implementation-Version": project.version,
			  "Automatic-Module-Name": "reactor.netty")
	}
  }

  check.dependsOn jacocoTestReport
}

configurations.all {
  // check for updates every build
  resolutionStrategy.cacheChangingModulesFor 0, 'seconds'

  license {
    header rootProject.file('codequality/HEADER')
    includes(["**/*.java", "**/*.css"])
    strictCheck true
    mapping {
        java = 'SLASHSTAR_STYLE'
        css = 'SLASHSTAR_STYLE'
    }
  }
}<|MERGE_RESOLUTION|>--- conflicted
+++ resolved
@@ -46,11 +46,7 @@
 
   gradleScriptDir = "${rootProject.projectDir}/gradle"
 
-<<<<<<< HEAD
-  reactorCoreVersion = "3.3.0.M1"
-=======
-  reactorCoreVersion = "3.2.10.BUILD-SNAPSHOT"
->>>>>>> ad7e545d
+  reactorCoreVersion = "3.3.0.BUILD-SNAPSHOT"
 
   // Logging
   slf4jVersion = '1.7.12'
